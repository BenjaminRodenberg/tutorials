---
title: Flow over heated plate nearest projection
permalink: tutorials-flow-over-heated-plate-nearest-projection.html
keywords: OpenFOAM, nearest-projection, CHT
summary: This tutorial introduces an example simulation setup for a nearest-projection mapping, based on the "flow over a heated plate" scenario.
---

<<<<<<< HEAD
{% include note.html content="Get the [case files of this tutorial](https://github.com/precice/tutorials/tree/master/flow-over-heated-plate-nearest-projection). Read how in the [tutorials introduction](https://precice.org/tutorials.html)." %}
=======
{% note %}
Get the [case files of this tutorial](https://github.com/precice/tutorials/tree/master/flow-over-heated-plate-nearest-projection). Read how in the [tutorials introduction](https://www.precice.org/tutorials.html).
{% endnote %}
>>>>>>> b99dfba0

## Setup

The setup is exactly the same as described in our [flow-over-heated-plate tutorial](https://precice.org/tutorials-flow-over-heated-plate.html).

## Available solvers

Fluid participant:

* OpenFOAM (buoyantPimpleFoam). For more information, have a look at the [OpenFOAM adapter documentation](https://precice.org/adapter-openfoam-overview.html).

Solid participant:

* OpenFOAM (laplacianFoam). For more information, have a look at the [OpenFOAM adapter documentation](https://precice.org/adapter-openfoam-overview.html).

The solvers are currently only OpenFOAM related. For information regarding the nearest-projection mapping, have a look in the [OpenFOAM configuration section](https://precice.org/adapter-openfoam-config.html).

## Running the Simulation

Open two separate terminals and start each participant by calling the respective run script.

```bash
cd fluid-openfoam
./run.sh
```

and

```bash
cd solid-openfoam
./run.sh
```

You can also run OpenFOAM in parallel by `./run.sh -parallel`. If you are using OpenFOAM v1712 / 5.x or older have a look in the `fluid-openfoam/system/controlDict` file and set the appropriate solver name.

## Changes in the Simulation Setup

As we are defining two meshes for each participant, we need to define them in the `precice-config.xml` and `preciceDict` configuration files. Additionally, we need to enable the `connectivity` switch for the adapter.

### Changes in `precice-config.xml`

In order to map from face nodes to face centers, both meshes need to be specified. The nodes-based mesh uses the write data and the centers-based mesh uses the read data. Have a look in the given `precice-config.xml` in this tutorial. Example: `Temperature` is calculated by the `Fluid` participant and passed to the `Solid` participant. Therefore, it is the write data of the participant `Fluid` and the read data of the participant `Solid`. This results in the following two meshes for this data:

```xml
<mesh name="Fluid-Mesh-Nodes">
  <use-data name="Temperature"/>
</mesh>
<mesh name="Solid-Mesh-Centers">
  <use-data name="Temperature"/>
</mesh>
```

All further changes follow from this interface splitting. Have a look in the given config files for all details.

### Notes on 2D Cases

From the preCICE point of view, the simulation here is in 3D, as opposed to the original 2D case, as is often the case with 3D solvers (such as OpenFOAM). In such cases, we recommend keeping the out-of-plane thickness of the domain small and comparable to the in-plane cell size. Otherwise, the face centers will have a large distance to the face nodes, which might trigger a preCICE warning and preCICE may even filter out one of the meshes, especially in parallel simulations.

## Post-processing

Have a look at the [flow-over heated-plate](https://precice.org/tutorials-flow-over-heated-plate.html) tutorial for the general aspects of post-processing.
Since we now defined mesh connectivity on our interface, we can export the coupling interface with the tag `<export:vtk directory="preCICE-output" />` in our `precice-config.xml`.
Visualizing these files (e.g. using ParaView) will show a triangular mesh, even though you use hexahedral meshes. This has nothing to do with your mesh and is just caused by the way the connectivity is defined in preCICE. As described above, the function `setMeshTriangles` is used to define the connectivity. Hence, every interface cell/face is represented by two triangles. The following image should give you an impression of a possible triangulated coupling mesh, which consists purely of hexahedral cells:

![triangulated](https://user-images.githubusercontent.com/33414590/55974257-96b07d80-5c87-11e9-9965-972b922c483d.png)

Connectivity is defined on meshes associated with mesh nodes, which are named respectively e.g. `Fluid-Mesh-Nodes`. In this case, you could directly see the interface without applying filters by loading the `.vtk` files. In order to visualize additionally center based meshes, where no connectivity is provided, select a Glyph filter in ParaView. Furthermore, it makes a difference, on which participant the `<export...` tag is defined in your `precice-config.xml` file. Each participant exports interface meshes, which he provides or receives. The receiving participant filters out mesh parts that it does not need (for the mapping). Hence, a received mesh might look incomplete.

{% disclaimer %}
This offering is not approved or endorsed by OpenCFD Limited, producer and distributor of the OpenFOAM software via www.openfoam.com, and owner of the OPENFOAM®  and OpenCFD®  trade marks.
{% enddisclaimer %}<|MERGE_RESOLUTION|>--- conflicted
+++ resolved
@@ -5,29 +5,25 @@
 summary: This tutorial introduces an example simulation setup for a nearest-projection mapping, based on the "flow over a heated plate" scenario.
 ---
 
-<<<<<<< HEAD
-{% include note.html content="Get the [case files of this tutorial](https://github.com/precice/tutorials/tree/master/flow-over-heated-plate-nearest-projection). Read how in the [tutorials introduction](https://precice.org/tutorials.html)." %}
-=======
 {% note %}
 Get the [case files of this tutorial](https://github.com/precice/tutorials/tree/master/flow-over-heated-plate-nearest-projection). Read how in the [tutorials introduction](https://www.precice.org/tutorials.html).
 {% endnote %}
->>>>>>> b99dfba0
 
 ## Setup
 
-The setup is exactly the same as described in our [flow-over-heated-plate tutorial](https://precice.org/tutorials-flow-over-heated-plate.html).
+The setup is exactly the same as described in our [flow-over-heated-plate tutorial](https://www.precice.org/tutorials-flow-over-heated-plate.html).
 
 ## Available solvers
 
 Fluid participant:
 
-* OpenFOAM (buoyantPimpleFoam). For more information, have a look at the [OpenFOAM adapter documentation](https://precice.org/adapter-openfoam-overview.html).
+* OpenFOAM (buoyantPimpleFoam). For more information, have a look at the [OpenFOAM adapter documentation](https://www.precice.org/adapter-openfoam-overview.html).
 
 Solid participant:
 
-* OpenFOAM (laplacianFoam). For more information, have a look at the [OpenFOAM adapter documentation](https://precice.org/adapter-openfoam-overview.html).
+* OpenFOAM (laplacianFoam). For more information, have a look at the [OpenFOAM adapter documentation](https://www.precice.org/adapter-openfoam-overview.html).
 
-The solvers are currently only OpenFOAM related. For information regarding the nearest-projection mapping, have a look in the [OpenFOAM configuration section](https://precice.org/adapter-openfoam-config.html).
+The solvers are currently only OpenFOAM related. For information regarding the nearest-projection mapping, have a look in the [OpenFOAM configuration section](https://www.precice.org/adapter-openfoam-config.html).
 
 ## Running the Simulation
 
@@ -72,7 +68,7 @@
 
 ## Post-processing
 
-Have a look at the [flow-over heated-plate](https://precice.org/tutorials-flow-over-heated-plate.html) tutorial for the general aspects of post-processing.
+Have a look at the [flow-over heated-plate](https://www.precice.org/tutorials-flow-over-heated-plate.html) tutorial for the general aspects of post-processing.
 Since we now defined mesh connectivity on our interface, we can export the coupling interface with the tag `<export:vtk directory="preCICE-output" />` in our `precice-config.xml`.
 Visualizing these files (e.g. using ParaView) will show a triangular mesh, even though you use hexahedral meshes. This has nothing to do with your mesh and is just caused by the way the connectivity is defined in preCICE. As described above, the function `setMeshTriangles` is used to define the connectivity. Hence, every interface cell/face is represented by two triangles. The following image should give you an impression of a possible triangulated coupling mesh, which consists purely of hexahedral cells:
 
