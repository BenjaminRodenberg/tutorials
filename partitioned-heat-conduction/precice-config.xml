<?xml version="1.0" encoding="UTF-8" ?>
<precice-configuration>
  <log>
    <sink
      filter="%Severity% > debug and %Rank% = 0"
      format="---[precice] %ColorizedSeverity% %Message%"
      enabled="true" />
  </log>

<<<<<<< HEAD
  <data:scalar name="Temperature" waveform-degree="1" />
  <data:scalar name="Heat-Flux" waveform-degree="1" />
=======
  <data:scalar name="Temperature" />
  <data:scalar name="Heat-Flux" />
>>>>>>> 0cd624ed

  <mesh name="Dirichlet-Mesh" dimensions="2">
    <use-data name="Temperature" />
    <use-data name="Heat-Flux" />
  </mesh>

  <mesh name="Neumann-Mesh" dimensions="2">
    <use-data name="Temperature" />
    <use-data name="Heat-Flux" />
  </mesh>

  <participant name="Dirichlet">
    <provide-mesh name="Dirichlet-Mesh" />
    <receive-mesh name="Neumann-Mesh" from="Neumann" />
    <write-data name="Heat-Flux" mesh="Dirichlet-Mesh" />
    <read-data name="Temperature" mesh="Dirichlet-Mesh" />
    <mapping:rbf
      direction="read"
      from="Neumann-Mesh"
      to="Dirichlet-Mesh"
      constraint="consistent"
<<<<<<< HEAD
      x-dead="true" >
=======
      x-dead="true">
>>>>>>> 0cd624ed
      <basis-function:thin-plate-splines />
    </mapping:rbf>
  </participant>

  <participant name="Neumann">
    <provide-mesh name="Neumann-Mesh" />
    <receive-mesh name="Dirichlet-Mesh" from="Dirichlet" />
    <write-data name="Temperature" mesh="Neumann-Mesh" />
    <read-data name="Heat-Flux" mesh="Neumann-Mesh" />
    <mapping:rbf
      direction="read"
      from="Dirichlet-Mesh"
      to="Neumann-Mesh"
      constraint="consistent"
      x-dead="true" >
      <basis-function:thin-plate-splines />
    </mapping:rbf>
  </participant>

  <m2n:sockets acceptor="Dirichlet" connector="Neumann" exchange-directory=".." />

  <coupling-scheme:serial-implicit>
    <participants first="Dirichlet" second="Neumann" />
    <max-time value="1.0" />
    <time-window-size value="0.1" />
    <max-iterations value="100" />
<<<<<<< HEAD
    <exchange data="Heat-Flux" mesh="Dirichlet-Mesh" from="Dirichlet" to="Neumann" substeps="true" />
=======
    <exchange data="Heat-Flux" mesh="Dirichlet-Mesh" from="Dirichlet" to="Neumann" />
>>>>>>> 0cd624ed
    <exchange
      data="Temperature"
      mesh="Neumann-Mesh"
      from="Neumann"
      to="Dirichlet"
<<<<<<< HEAD
      initialize="true"
      substeps="true" />
=======
      initialize="true" />
>>>>>>> 0cd624ed
    <relative-convergence-measure data="Heat-Flux" mesh="Dirichlet-Mesh" limit="1e-5" />
    <relative-convergence-measure data="Temperature" mesh="Neumann-Mesh" limit="1e-5" />
    <acceleration:IQN-ILS>
      <data name="Temperature" mesh="Neumann-Mesh" />
      <initial-relaxation value="0.1" />
      <max-used-iterations value="10" />
      <time-windows-reused value="5" />
      <filter type="QR2" limit="1e-3" />
    </acceleration:IQN-ILS>
  </coupling-scheme:serial-implicit>
</precice-configuration><|MERGE_RESOLUTION|>--- conflicted
+++ resolved
@@ -7,13 +7,8 @@
       enabled="true" />
   </log>
 
-<<<<<<< HEAD
   <data:scalar name="Temperature" waveform-degree="1" />
   <data:scalar name="Heat-Flux" waveform-degree="1" />
-=======
-  <data:scalar name="Temperature" />
-  <data:scalar name="Heat-Flux" />
->>>>>>> 0cd624ed
 
   <mesh name="Dirichlet-Mesh" dimensions="2">
     <use-data name="Temperature" />
@@ -35,11 +30,7 @@
       from="Neumann-Mesh"
       to="Dirichlet-Mesh"
       constraint="consistent"
-<<<<<<< HEAD
-      x-dead="true" >
-=======
       x-dead="true">
->>>>>>> 0cd624ed
       <basis-function:thin-plate-splines />
     </mapping:rbf>
   </participant>
@@ -66,22 +57,14 @@
     <max-time value="1.0" />
     <time-window-size value="0.1" />
     <max-iterations value="100" />
-<<<<<<< HEAD
     <exchange data="Heat-Flux" mesh="Dirichlet-Mesh" from="Dirichlet" to="Neumann" substeps="true" />
-=======
-    <exchange data="Heat-Flux" mesh="Dirichlet-Mesh" from="Dirichlet" to="Neumann" />
->>>>>>> 0cd624ed
     <exchange
       data="Temperature"
       mesh="Neumann-Mesh"
       from="Neumann"
       to="Dirichlet"
-<<<<<<< HEAD
       initialize="true"
       substeps="true" />
-=======
-      initialize="true" />
->>>>>>> 0cd624ed
     <relative-convergence-measure data="Heat-Flux" mesh="Dirichlet-Mesh" limit="1e-5" />
     <relative-convergence-measure data="Temperature" mesh="Neumann-Mesh" limit="1e-5" />
     <acceleration:IQN-ILS>
